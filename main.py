import os
import json
from typing import Any, Dict, List
from fastapi import FastAPI, Body
from pydantic import BaseModel, Field
<<<<<<< HEAD
=======
import json
>>>>>>> 4248d0ad
import openai
import utils
import db_utils

<<<<<<< HEAD
MULTI_TURN_ITERATION_MAX = 8
app = FastAPI()


=======

app = FastAPI()


class UserMessage(BaseModel):
    """Simple model to capture the user's message for intention."""
    message: str
>>>>>>> 4248d0ad

class RequestQuery(BaseModel):
    """Class for natural language requests"""
    query: str = Field(
        ...,
        description="The natural language query to be transformed into an SQL statement."
    )


class SQLRequest(BaseModel):
    """Class for sql returns and executions"""
    sql: str = Field(
        ...,
        description="The SQL query that will be executed against the database."
    )

class ChatRequest(BaseModel):
    """Class for the chat request with Persona,SessionId (for the chat history)"""
    sessionId: str
    message: str

class QueryRequest(BaseModel):
    """Class for natural query that generates sql that will be used to feed gpt for final report of sql query results."""
    query: str = Field(..., description="The natural language query for generating SQL and final report.")


class ChatRequest(BaseModel):
    """Class for the chat request with Persona,SessionId (for the chat history)"""
    sessionId: str
    message: str

@app.post("/generate-sql", response_model=Dict[str, str])
def generate_sql(
    query_request: RequestQuery = Body(
        ...,
        description="The request body containing the natural language query."
    )
) -> Dict[str, str]:
    """
    Endpoint to generate an SQL query from a natural language query.

    Args:
        query_request (RequestQuery): The request body containing the natural language query.
    Returns:
        Dict[str, str]: A dictionary with the generated SQL statement under the key "sql".
    """
    sql_query = utils.generate_sql_query(query_request.query)
    return {"sql": sql_query}


@app.post("/execute-sql", response_model=List[Dict[str, Any]])
async def execute_sql_endpoint(
    sql_request: SQLRequest = Body(
        ...,
        description="The request body containing the SQL query to execute."
    )
) -> List[Dict[str, Any]]:
    """
    This is an endpoint that executes an SQL query against the SQLite database.

    Args:
        sql_request (SQLRequest): The request body containing the SQL query.
    Returns:
        List[Dict[str, Any]]: A list of dictionaries representing the query result rows.

    """
    results = utils.execute_sql(sql_request.sql)
    return results

<<<<<<< HEAD
#Merged olarak hepsi birleşitirildi iteration sayısı max 8 
@app.post("/chat")
def assistant_endpoint(chat_req: ChatRequest) -> Dict[str, Any]:
    """
    A single endpoint that:
      - Takes sessionId and user message
      - Repeatedly calls GPT until it returns 'type=done' or 'type=chat' with no more queries
      - For each 'sql' turn, runs the query, appends results, calls GPT again
      - Collects each query & result in 'sql_history' and returns them at the end
    """

    db_utils.init_db()
    
    # 1) Retrieve conversation from DB
    conversation = db_utils.get_conversation(chat_req.sessionId)

    # If brand new session, insert system prompt
    if len(conversation) == 0:
        system_prompt = build_integrated_system_prompt()  # includes 'chat','sql','done' logic
        db_utils.insert_message(chat_req.sessionId, "system", system_prompt)
        conversation.append({"role": "system", "content": system_prompt})

    # 2) Insert user message
    db_utils.insert_message(chat_req.sessionId, "user", chat_req.message)
    conversation.append({"role": "user", "content": chat_req.message})

    # We'll store final outputs in these variables
    final_type = None
    final_message = ""
    final_query = ""
    final_results = []
    turn_count = 0
    done = False

    # A list to collect all SQL queries & results produced during multi-turn
    sql_history = []

    while not done and turn_count < MULTI_TURN_ITERATION_MAX:  # prevent infinite loop
        turn_count += 1
        
        function_schema = build_function_schema()  # includes type='chat','sql','done'
        response = openai.chat.completions.create(
            model="gpt-4o",
            messages=conversation,
            functions=function_schema,
            function_call={"name": "handleUserRequest"},
            temperature=0.0,
            top_p=1.0,
        )

        # Parse GPT's JSON
        arguments_str = response.choices[0].message.function_call.arguments
        data = json.loads(arguments_str)

        gpt_type = data.get("type", "chat")
        gpt_reply = data.get("reply", "")
        gpt_query = data.get("query", "")

        final_type = gpt_type
        final_query = gpt_query

        # Insert GPT's raw JSON in conversation
        raw_json_str = json.dumps(data, ensure_ascii=False)
        db_utils.insert_message(chat_req.sessionId, "assistant", raw_json_str)
        conversation.append({"role":"assistant","content":raw_json_str})

        # ========== CASE A: type='chat' ==========
        if gpt_type == "chat":
            # We unify final_message as the "reply"
            final_message = gpt_reply
            done = True
            break

        # ========== CASE B: type='sql' ==========
        elif gpt_type == "sql" and gpt_query.strip():
            # read-only check
            if not utils.is_read_only_sql(gpt_query):
                final_message = "Error: Attempted non-read-only query."
                final_type = "chat"
                done = True
                break

            # run the query
            db_results = utils.execute_sql(gpt_query)
            final_results = db_results

            # generate plain-language summary
            final_report = utils.generate_plain_report(gpt_query, db_results)

            # unify them into a single final_message for *this turn*
            partial_json = {
                "reply": gpt_reply,
                "query": gpt_query,
                "results": db_results,
                "final_report": final_report
            }
            merged_message = utils.merge_final_output_with_json_mode_multi_turn(partial_json)

            final_message = merged_message

            # save that final_message as GPT's assistant message
            db_utils.insert_message(chat_req.sessionId, "assistant", final_message)
            conversation.append({"role":"assistant","content":final_message})

            # store this turn's query & results in sql_history
            sql_history.append({
                "turn": turn_count,
                "query": gpt_query,
                "results": db_results,
                "merged_message": merged_message
            })

            # also insert the DB results as a system message so GPT sees them next turn
            results_str = json.dumps({"query_results": db_results}, ensure_ascii=False)
            db_utils.insert_message(chat_req.sessionId, "system", results_str)
            conversation.append({"role":"system", "content":results_str})

            # not done => next iteration
            continue

        # ========== CASE C: type='done' ==========
        elif gpt_type == "done":
            final_message = gpt_reply
            done = True
            break

        else:
            final_message = "Got an unexpected response from GPT."
            done = True

    # end while

    # return a single consistent message plus the entire sql_history
    return {
        "type": final_type,           # 'chat','sql','done'
        "final_message": final_message,
        "last_query": final_query,    # last query if any
        "last_results": final_results,# last results if any
        "sql_history": sql_history,   # all queries & results
        "turns_executed": turn_count
    }

def build_integrated_system_prompt() -> str:
    """
    Returns the big system prompt that handles multi-turn chat and SQL generation with self-critique.
    Allows type='chat', 'sql', or 'done'.
    """
    return (
        "You are 'Bo', a friendly, helpful assistant with read-only access to a SQLite database.\n\n"

        "You can only produce SQL queries that retrieve (SELECT) data—never modifying or deleting data. "
        "When the user requests data from the database, you must generate a valid single SQL query, referencing "
        "You always respond in the same language the user uses. If the user writes in Turkish, respond in Turkish. "
        "If they write in English, respond in English, etc.\n\n"  
        "only the schema below. Use SELECT, JOIN, WHERE, GROUP BY, ORDER BY, etc. for read-only. "
        "No INSERT, UPDATE, DELETE, DROP, or CREATE.\n\n"

        "Your possible 'type' values:\n"
        "  - 'chat': If the user's request does not require a database query.\n"
        "  - 'sql': If any part of the request requires data from the DB, return exactly one valid SQL query.\n"
        "  - 'done': If you have completed a multi-turn process and no more queries or conversation are needed.When you produce type='done', unify all relevant data from earlier steps (e.g. best and worst sellers). Ensure the final message references both so the user is not missing any details.”\n\n"

        "Rules:\n"
        "1. If ANY part of the user's request (or your logic) needs data from the DB, set 'type'='sql'.\n"
        "2. If the user doesn't require any DB data, set 'type'='chat' with 'query'=''.\n"
        "3. If no further queries or conversation are needed, set 'type'='done'.\n"
        "4. 'query' must be empty if 'type'='chat' or 'type'='done'.\n"
        "5. 'query' must have a single valid read-only SQL statement if 'type'='sql'.\n"
        "6. Self-critique your SQL to ensure correctness. Output no chain-of-thought.\n"
        "7. Return your final result strictly in JSON with keys 'type', 'reply', 'query'.\n\n"

        "Important:\n"
        "- If a single user request needs multiple data points, you can produce one query at a time, see the results, "
        "and possibly produce another query in a new turn. Only produce 'type'='done' after all queries are concluded.\n"
        "- ORDER BY clause should come after UNION, not before (avoid syntax errors).\n\n"

=======
@app.post("/chat")
def assistant_endpoint(chat_req: ChatRequest) -> Dict[str, Any]:
    """
    Upgraded method:
      - Takes sessionId and user message
      - Retrieves conversation from DB
      - Builds messages for GPT (system prompt + conversation + new user message)
      - GPT does function calling (chat or sql)
      - If sql, run query, generate final report, merge
      - Insert GPT's final messages into DB
    """

    # 1) DB init or ensure DB is up
    db_utils.init_db()

    # 2) Get existing conversation from DB
    conversation = db_utils.get_conversation(chat_req.sessionId)

    # If brand new conversation, insert system prompt about "Bo"
    if len(conversation) == 0:
        # We'll store a system message in the DB so the conversation always has it at the start
        system_prompt = build_integrated_system_prompt()  # from your existing code
        db_utils.insert_message(chat_req.sessionId, "system", system_prompt)
        conversation.append({"role": "system", "content": system_prompt})

    # 3) Insert new user message into DB, append to conversation
    db_utils.insert_message(chat_req.sessionId, "user", chat_req.message)
    conversation.append({"role": "user", "content": chat_req.message})

    function_schema = build_function_schema()

    # Now we call GPT with the entire conversation
    response = openai.chat.completions.create(
        model="gpt-4o",
        messages=conversation,
        functions=function_schema,
        function_call={"name": "handleUserRequest"},
    )

    arguments_str = response.choices[0].message.function_call.arguments
    data = json.loads(arguments_str)

    if data["type"] == "chat":
        # Insert assistant reply into DB
        db_utils.insert_message(chat_req.sessionId, "assistant", data["reply"])
        return {
            "type": "chat",
            "reply": data["reply"],
        }

    if data["type"] == "sql" and data["query"].strip():
        # Optional read-only check
        if not utils.is_read_only_sql(data["query"]):
            error_msg = "Attempted to produce non-read-only query. Not allowed."
            db_utils.insert_message(chat_req.sessionId, "assistant", error_msg)
            return {"error": error_msg}

        db_results = utils.execute_sql(data["query"])

        final_report = utils.generate_plain_report(data["query"], db_results)

        final_json = {
            "type": data["type"],
            "reply": data["reply"],
            "query": data["query"],
            "results": db_results,
            "final_report": final_report
        }

        merged_message = utils.merge_final_output_with_json_mode(final_json)

        # Insert assistant final messages
        db_utils.insert_message(chat_req.sessionId, "assistant", merged_message)

        return {
            "type": "sql",
            "reply": data["reply"],
            "query": data["query"],
            "results": db_results,
            "final_report": final_report,
            "merged_message": merged_message
        }

    return data


def build_integrated_system_prompt() -> str:
    """
    Returns the big system prompt that handles both chat and SQL generation with self-critique.
    """
    return (
        "You are both a friendly conversation assistant and a database reporting expert specialized in SQLite.\n\n"
        "When the user asks general questions, respond in a warm, human-like manner.\n"
        "When the user needs data from the DB, produce a valid SQL query referencing only the schema below.\n"
        "Perform self-critique internally to ensure correctness of your SQL and do not reveal that chain-of-thought.A single SQL statement with no extra statements or semicolons.\n"
        """
        You are both a friendly assistant and a database reporting expert specialized in SQLite.

        The user may ask multiple questions, some of which are casual, some of which require database data.

        **Rules**:
        1. If ANY part of the user's request requires data from the database, set "type" to "sql".
        2. If the user does not require database data at all, set "type" to "chat".
        3. The "query" field must be empty if type="chat", and contain a valid SQL statement if type="sql".
        4. The "reply" field should contain your user-facing message, including friendly conversation and partial explanation.
        5. Do not produce "type=chat" if you are also providing a non-empty "query". 
        6. Do not produce "type=sql" without a real query in "query".
        7. Self critique the results while deciding on the type of the requests.

        Return your result strictly as JSON with keys "type", "reply", and "query".

        You are "Bo", a friendly, helpful assistant with read-only access to a SQLite database.
        You can only produce SQL queries that retrieve (SELECT) data. Do not generate any queries
        that modify or delete data (e.g., INSERT, UPDATE, DELETE, DROP, CREATE).

        When the user requests data from the database, generate a valid SQL statement using only SELECT
        and related read-only clauses like JOIN, WHERE, GROUP BY, ORDER BY. Return your final result
        in JSON format with "type": "sql", "reply": "<explanation>", and "query": "<read-only SQL>".

        If the user does not require any database query, set "type": "chat", and your "query" must be empty.

        Remember: You are "Bo" at all times—feel free to respond in a warm, personal manner, 
        but never produce SQL that alters the database. Return strictly valid read-only SQL statements.
        """
        "Output strictly in JSON: {\"type\":\"chat\" or \"sql\", \"reply\":\"...\", \"query\":\"...\"}.\n\n"
>>>>>>> 4248d0ad
        "Schema:\n"
        "1. Products:\n"
        "   - ProductID (INTEGER PRIMARY KEY)\n"
        "   - Name (TEXT)\n"
        "   - Category1 (TEXT: 'Men', 'Women', 'Kids')\n"
        "   - Category2 (TEXT: 'Sandals', 'Casual Shoes', 'Boots', 'Sports Shoes')\n\n"
        "2. Transactions:\n"
        "   - StoreID (INTEGER)\n"
        "   - ProductID (INTEGER)\n"
        "   - Quantity (INTEGER)\n"
        "   - PricePerQuantity (REAL)\n"
        "   - Timestamp (TEXT 'YYYY-MM-DD HH:MM:SS')\n\n"
        "3. Stores:\n"
        "   - StoreID (INTEGER PRIMARY KEY)\n"
        "   - State (TEXT, two-letter code)\n"
        "   - ZipCode (TEXT)\n\n"
<<<<<<< HEAD

        "Remember:\n"
        " - 'type':'chat'  => 'query':''\n"
        " - 'type':'sql'   => 'query': a single read-only SQL statement\n"
        " - 'type':'done'  => 'query':'' if everything is finished.\n\n"
    )


def build_function_schema() -> list:
    """
    GPT function schema for returning {type, reply, query}, allowing 'chat', 'sql', or 'done'.
    This is appropriate for a multi-turn endpoint where:
      - 'chat' means only a conversation reply (no query),
      - 'sql' means a valid single read-only SQL statement,
      - 'done' means no more queries or conversation are needed.
    """
    return [
        {
            "name": "handleUserRequest",
            "description": (
                "Generate a final response, which can be 'chat', 'sql', or 'done'. "
                "If any database data is needed, set 'type'='sql'. If no DB data is required, "
                "set 'type'='chat'. If no further queries or conversation are needed, set 'type'='done'. "
                "The field 'query' should be empty unless 'type'='sql', in which case it should be one valid "
                "read-only SQL statement."
            ),
            "parameters": {
                "type": "object",
                "properties": {
                    "type": {
                        "type": "string",
                        "description": "'chat', 'sql', or 'done'."
                    },
                    "reply": {
                        "type": "string",
                        "description": (
                            "A user-facing text or explanation. Bo can respond in a warm, personal manner. "
                            "If 'type'='sql', this might also describe the purpose of the query. "
                            "If 'type'='chat' or 'done', this is just the final conversation text."
                        )
                    },
                    "query": {
                        "type": "string",
                        "description": (
                            "A valid read-only SQL query if type='sql'. Otherwise, an empty string."
                        )
                    }
                },
                "required": ["type", "reply", "query"],
                "additionalProperties": False
            }
        }
    ]





=======
        "Remember: If the user doesn't need data, respond with type='chat' and set 'query' to ''.\n"
    )

def build_function_schema() -> list:
    """
    GPT function schema for returning {type, reply, query}.
    """
    return [
            {
        "name": "handleUserRequest",
        "description": "Generate a final response, either chat or sql. If ANY database info is needed, type='sql'. Otherwise type='chat'.",
        "parameters": {
            "type": "object",
            "properties": {
                "type": {
                    "type": "string",
                    "description": "'chat' or 'sql' only. If any DB data is needed, set 'sql'."
                },
                "reply": {
                    "type": "string",
                    "description": "The user-facing text, possibly including friendly conversation or explanation.Bo can talk in a warm, personal manner."
                },
                "query": {
                    "type": "string",
                    "description": "A valid read-only SQL query if type='sql', otherwise empty."
                }
            },
            "required": ["type", "reply", "query"],
            "additionalProperties": False
        }
    }

    ]
>>>>>>> 4248d0ad
<|MERGE_RESOLUTION|>--- conflicted
+++ resolved
@@ -3,35 +3,13 @@
 from typing import Any, Dict, List
 from fastapi import FastAPI, Body
 from pydantic import BaseModel, Field
-<<<<<<< HEAD
-=======
-import json
->>>>>>> 4248d0ad
 import openai
 import utils
 import db_utils
 
-<<<<<<< HEAD
 MULTI_TURN_ITERATION_MAX = 8
 app = FastAPI()
 
-
-=======
-
-app = FastAPI()
-
-
-class UserMessage(BaseModel):
-    """Simple model to capture the user's message for intention."""
-    message: str
->>>>>>> 4248d0ad
-
-class RequestQuery(BaseModel):
-    """Class for natural language requests"""
-    query: str = Field(
-        ...,
-        description="The natural language query to be transformed into an SQL statement."
-    )
 
 
 class SQLRequest(BaseModel):
@@ -51,11 +29,6 @@
     query: str = Field(..., description="The natural language query for generating SQL and final report.")
 
 
-class ChatRequest(BaseModel):
-    """Class for the chat request with Persona,SessionId (for the chat history)"""
-    sessionId: str
-    message: str
-
 @app.post("/generate-sql", response_model=Dict[str, str])
 def generate_sql(
     query_request: RequestQuery = Body(
@@ -94,7 +67,7 @@
     results = utils.execute_sql(sql_request.sql)
     return results
 
-<<<<<<< HEAD
+
 #Merged olarak hepsi birleşitirildi iteration sayısı max 8 
 @app.post("/chat")
 def assistant_endpoint(chat_req: ChatRequest) -> Dict[str, Any]:
@@ -270,151 +243,6 @@
         "- If a single user request needs multiple data points, you can produce one query at a time, see the results, "
         "and possibly produce another query in a new turn. Only produce 'type'='done' after all queries are concluded.\n"
         "- ORDER BY clause should come after UNION, not before (avoid syntax errors).\n\n"
-
-=======
-@app.post("/chat")
-def assistant_endpoint(chat_req: ChatRequest) -> Dict[str, Any]:
-    """
-    Upgraded method:
-      - Takes sessionId and user message
-      - Retrieves conversation from DB
-      - Builds messages for GPT (system prompt + conversation + new user message)
-      - GPT does function calling (chat or sql)
-      - If sql, run query, generate final report, merge
-      - Insert GPT's final messages into DB
-    """
-
-    # 1) DB init or ensure DB is up
-    db_utils.init_db()
-
-    # 2) Get existing conversation from DB
-    conversation = db_utils.get_conversation(chat_req.sessionId)
-
-    # If brand new conversation, insert system prompt about "Bo"
-    if len(conversation) == 0:
-        # We'll store a system message in the DB so the conversation always has it at the start
-        system_prompt = build_integrated_system_prompt()  # from your existing code
-        db_utils.insert_message(chat_req.sessionId, "system", system_prompt)
-        conversation.append({"role": "system", "content": system_prompt})
-
-    # 3) Insert new user message into DB, append to conversation
-    db_utils.insert_message(chat_req.sessionId, "user", chat_req.message)
-    conversation.append({"role": "user", "content": chat_req.message})
-
-    function_schema = build_function_schema()
-
-    # Now we call GPT with the entire conversation
-    response = openai.chat.completions.create(
-        model="gpt-4o",
-        messages=conversation,
-        functions=function_schema,
-        function_call={"name": "handleUserRequest"},
-    )
-
-    arguments_str = response.choices[0].message.function_call.arguments
-    data = json.loads(arguments_str)
-
-    if data["type"] == "chat":
-        # Insert assistant reply into DB
-        db_utils.insert_message(chat_req.sessionId, "assistant", data["reply"])
-        return {
-            "type": "chat",
-            "reply": data["reply"],
-        }
-
-    if data["type"] == "sql" and data["query"].strip():
-        # Optional read-only check
-        if not utils.is_read_only_sql(data["query"]):
-            error_msg = "Attempted to produce non-read-only query. Not allowed."
-            db_utils.insert_message(chat_req.sessionId, "assistant", error_msg)
-            return {"error": error_msg}
-
-        db_results = utils.execute_sql(data["query"])
-
-        final_report = utils.generate_plain_report(data["query"], db_results)
-
-        final_json = {
-            "type": data["type"],
-            "reply": data["reply"],
-            "query": data["query"],
-            "results": db_results,
-            "final_report": final_report
-        }
-
-        merged_message = utils.merge_final_output_with_json_mode(final_json)
-
-        # Insert assistant final messages
-        db_utils.insert_message(chat_req.sessionId, "assistant", merged_message)
-
-        return {
-            "type": "sql",
-            "reply": data["reply"],
-            "query": data["query"],
-            "results": db_results,
-            "final_report": final_report,
-            "merged_message": merged_message
-        }
-
-    return data
-
-
-def build_integrated_system_prompt() -> str:
-    """
-    Returns the big system prompt that handles both chat and SQL generation with self-critique.
-    """
-    return (
-        "You are both a friendly conversation assistant and a database reporting expert specialized in SQLite.\n\n"
-        "When the user asks general questions, respond in a warm, human-like manner.\n"
-        "When the user needs data from the DB, produce a valid SQL query referencing only the schema below.\n"
-        "Perform self-critique internally to ensure correctness of your SQL and do not reveal that chain-of-thought.A single SQL statement with no extra statements or semicolons.\n"
-        """
-        You are both a friendly assistant and a database reporting expert specialized in SQLite.
-
-        The user may ask multiple questions, some of which are casual, some of which require database data.
-
-        **Rules**:
-        1. If ANY part of the user's request requires data from the database, set "type" to "sql".
-        2. If the user does not require database data at all, set "type" to "chat".
-        3. The "query" field must be empty if type="chat", and contain a valid SQL statement if type="sql".
-        4. The "reply" field should contain your user-facing message, including friendly conversation and partial explanation.
-        5. Do not produce "type=chat" if you are also providing a non-empty "query". 
-        6. Do not produce "type=sql" without a real query in "query".
-        7. Self critique the results while deciding on the type of the requests.
-
-        Return your result strictly as JSON with keys "type", "reply", and "query".
-
-        You are "Bo", a friendly, helpful assistant with read-only access to a SQLite database.
-        You can only produce SQL queries that retrieve (SELECT) data. Do not generate any queries
-        that modify or delete data (e.g., INSERT, UPDATE, DELETE, DROP, CREATE).
-
-        When the user requests data from the database, generate a valid SQL statement using only SELECT
-        and related read-only clauses like JOIN, WHERE, GROUP BY, ORDER BY. Return your final result
-        in JSON format with "type": "sql", "reply": "<explanation>", and "query": "<read-only SQL>".
-
-        If the user does not require any database query, set "type": "chat", and your "query" must be empty.
-
-        Remember: You are "Bo" at all times—feel free to respond in a warm, personal manner, 
-        but never produce SQL that alters the database. Return strictly valid read-only SQL statements.
-        """
-        "Output strictly in JSON: {\"type\":\"chat\" or \"sql\", \"reply\":\"...\", \"query\":\"...\"}.\n\n"
->>>>>>> 4248d0ad
-        "Schema:\n"
-        "1. Products:\n"
-        "   - ProductID (INTEGER PRIMARY KEY)\n"
-        "   - Name (TEXT)\n"
-        "   - Category1 (TEXT: 'Men', 'Women', 'Kids')\n"
-        "   - Category2 (TEXT: 'Sandals', 'Casual Shoes', 'Boots', 'Sports Shoes')\n\n"
-        "2. Transactions:\n"
-        "   - StoreID (INTEGER)\n"
-        "   - ProductID (INTEGER)\n"
-        "   - Quantity (INTEGER)\n"
-        "   - PricePerQuantity (REAL)\n"
-        "   - Timestamp (TEXT 'YYYY-MM-DD HH:MM:SS')\n\n"
-        "3. Stores:\n"
-        "   - StoreID (INTEGER PRIMARY KEY)\n"
-        "   - State (TEXT, two-letter code)\n"
-        "   - ZipCode (TEXT)\n\n"
-<<<<<<< HEAD
 
         "Remember:\n"
         " - 'type':'chat'  => 'query':''\n"
@@ -468,43 +296,3 @@
             }
         }
     ]
-
-
-
-
-
-=======
-        "Remember: If the user doesn't need data, respond with type='chat' and set 'query' to ''.\n"
-    )
-
-def build_function_schema() -> list:
-    """
-    GPT function schema for returning {type, reply, query}.
-    """
-    return [
-            {
-        "name": "handleUserRequest",
-        "description": "Generate a final response, either chat or sql. If ANY database info is needed, type='sql'. Otherwise type='chat'.",
-        "parameters": {
-            "type": "object",
-            "properties": {
-                "type": {
-                    "type": "string",
-                    "description": "'chat' or 'sql' only. If any DB data is needed, set 'sql'."
-                },
-                "reply": {
-                    "type": "string",
-                    "description": "The user-facing text, possibly including friendly conversation or explanation.Bo can talk in a warm, personal manner."
-                },
-                "query": {
-                    "type": "string",
-                    "description": "A valid read-only SQL query if type='sql', otherwise empty."
-                }
-            },
-            "required": ["type", "reply", "query"],
-            "additionalProperties": False
-        }
-    }
-
-    ]
->>>>>>> 4248d0ad
